// SPDX-License-Identifier: MIT
pragma solidity ^0.8.20;

import {Script, console} from "forge-std/Script.sol";

import {FeeCollector} from "../../src/fees/FeeCollector.sol";

contract SetTargetChainMinFee is Script {
    FeeCollector public feeCollector;

    function run() external {
        uint256 deployerPrivateKey = vm.envUint("DEPLOYER_PRIVATE_KEY");
        vm.startBroadcast(deployerPrivateKey);

<<<<<<< HEAD
        feeCollector = FeeCollector(0xB0C54E20c45D79013876DBD69EC4bec260f24F83);
        // geniusVault.setTargetChainMinFee(
        //     0x833589fCD6eDb6E08f4c7C32D4f71b54bdA02913,
        //     43114,
        //     100000  // minFee (fixed amount)
        // );
        // geniusVault.setTargetChainMinFee(
        //     0x833589fCD6eDb6E08f4c7C32D4f71b54bdA02913,
        //     42161,
        //     100000  // minFee (fixed amount)
        // );
        feeCollector.setTargetChainMinFee(
            56,
            100000 // minFee (fixed amount)
        );

        // Note: Fee tiers are now set in the FeeCollector, not the vault
        // This code is deprecated and should be removed
        // See DeployMergedFeeCollector.s.sol for the new approach
=======
        geniusVault = GeniusVault(0xB820A29D82aD13b4B2aD8BF77ae586A13caa00DA);
        address stableAddress = 0x29219dd400f2Bf60E5a23d13Be72B486D4038894;

        address[] memory feeTokens = new address[](9);
        feeTokens[0] = stableAddress; // USDC
        feeTokens[1] = stableAddress; // USDC
        feeTokens[2] = stableAddress; // USDC
        feeTokens[3] = stableAddress; // USDC
        feeTokens[4] = stableAddress; // USDC
        feeTokens[5] = stableAddress; // USDC
        feeTokens[6] = stableAddress; // USDC
        feeTokens[7] = stableAddress; // USDC
        feeTokens[8] = stableAddress; // USDC

        uint256[] memory minFeeAmounts = new uint256[](9);
        minFeeAmounts[0] = 50000; // $0.05
        minFeeAmounts[1] = 50000; // $0.05
        minFeeAmounts[2] = 50000; // $0.05
        minFeeAmounts[3] = 50000; // $0.05
        minFeeAmounts[4] = 50000; // $0.05
        minFeeAmounts[5] = 50000; // $0.05
        minFeeAmounts[6] = 50000; // $0.05
        minFeeAmounts[7] = 50000; // $0.05
        minFeeAmounts[8] = 50000; // $0.05

        uint256[] memory targetNetworks = new uint256[](9);
        targetNetworks[0] = 8453; // BASE
        targetNetworks[1] = 10; // OPTIMISM
        targetNetworks[2] = 42161; // ARBITRUM
        targetNetworks[3] = 1; // ETHEREUM
        targetNetworks[4] = 43114; // AVALANCHE
        targetNetworks[5] = 1399811149; // SOLANA
        targetNetworks[6] = 137; //POLYGON
        targetNetworks[7] = 146; //SONIC
        targetNetworks[8] = 56; //BSC

        for (uint256 i = 0; i < feeTokens.length; i++) {
            uint256 targetChainMinFee = geniusVault.targetChainMinFee(
                feeTokens[i],
                targetNetworks[i]
            );

            if (
                targetChainMinFee != minFeeAmounts[i] &&
                block.chainid != targetNetworks[i]
            ) {
                geniusVault.setTargetChainMinFee(
                    feeTokens[i],
                    targetNetworks[i],
                    minFeeAmounts[i]
                );
            }
        }
>>>>>>> 07826ba3
    }
}<|MERGE_RESOLUTION|>--- conflicted
+++ resolved
@@ -12,40 +12,7 @@
         uint256 deployerPrivateKey = vm.envUint("DEPLOYER_PRIVATE_KEY");
         vm.startBroadcast(deployerPrivateKey);
 
-<<<<<<< HEAD
         feeCollector = FeeCollector(0xB0C54E20c45D79013876DBD69EC4bec260f24F83);
-        // geniusVault.setTargetChainMinFee(
-        //     0x833589fCD6eDb6E08f4c7C32D4f71b54bdA02913,
-        //     43114,
-        //     100000  // minFee (fixed amount)
-        // );
-        // geniusVault.setTargetChainMinFee(
-        //     0x833589fCD6eDb6E08f4c7C32D4f71b54bdA02913,
-        //     42161,
-        //     100000  // minFee (fixed amount)
-        // );
-        feeCollector.setTargetChainMinFee(
-            56,
-            100000 // minFee (fixed amount)
-        );
-
-        // Note: Fee tiers are now set in the FeeCollector, not the vault
-        // This code is deprecated and should be removed
-        // See DeployMergedFeeCollector.s.sol for the new approach
-=======
-        geniusVault = GeniusVault(0xB820A29D82aD13b4B2aD8BF77ae586A13caa00DA);
-        address stableAddress = 0x29219dd400f2Bf60E5a23d13Be72B486D4038894;
-
-        address[] memory feeTokens = new address[](9);
-        feeTokens[0] = stableAddress; // USDC
-        feeTokens[1] = stableAddress; // USDC
-        feeTokens[2] = stableAddress; // USDC
-        feeTokens[3] = stableAddress; // USDC
-        feeTokens[4] = stableAddress; // USDC
-        feeTokens[5] = stableAddress; // USDC
-        feeTokens[6] = stableAddress; // USDC
-        feeTokens[7] = stableAddress; // USDC
-        feeTokens[8] = stableAddress; // USDC
 
         uint256[] memory minFeeAmounts = new uint256[](9);
         minFeeAmounts[0] = 50000; // $0.05
@@ -69,9 +36,8 @@
         targetNetworks[7] = 146; //SONIC
         targetNetworks[8] = 56; //BSC
 
-        for (uint256 i = 0; i < feeTokens.length; i++) {
-            uint256 targetChainMinFee = geniusVault.targetChainMinFee(
-                feeTokens[i],
+        for (uint256 i = 0; i < targetNetworks.length; i++) {
+            uint256 targetChainMinFee = feeCollector.targetChainMinFee(
                 targetNetworks[i]
             );
 
@@ -79,13 +45,11 @@
                 targetChainMinFee != minFeeAmounts[i] &&
                 block.chainid != targetNetworks[i]
             ) {
-                geniusVault.setTargetChainMinFee(
-                    feeTokens[i],
+                feeCollector.setTargetChainMinFee(
                     targetNetworks[i],
                     minFeeAmounts[i]
                 );
             }
         }
->>>>>>> 07826ba3
     }
 }