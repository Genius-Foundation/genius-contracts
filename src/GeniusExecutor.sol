--- conflicted
+++ resolved
@@ -95,11 +95,7 @@
         IAllowanceTransfer.PermitBatch calldata permitBatch,
         bytes calldata signature,
         address owner
-<<<<<<< HEAD
-    ) external payable override nonReentrant {
-=======
     ) external override payable onlyOrchestrator nonReentrant {
->>>>>>> af80ad87
         _checkNative(_sum(values));
         _checkTargets(targets, permitBatch.details, owner);
 
@@ -221,17 +217,11 @@
         uint32 fillDeadline,
         uint256 fee,
         bytes32 receiver
-<<<<<<< HEAD
-    ) external payable override nonReentrant {
-        if (targets.length != data.length || data.length != values.length)
-            revert GeniusErrors.ArrayLengthsMismatch();
-=======
     ) external override payable onlyOrchestrator nonReentrant {
         if (
             targets.length != data.length ||
             data.length != values.length
         ) revert GeniusErrors.ArrayLengthsMismatch();
->>>>>>> af80ad87
 
         _checkNative(_sum(values));
         _checkTargets(targets, permitBatch.details, owner);
