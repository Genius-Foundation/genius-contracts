// SPDX-License-Identifier: MIT
pragma solidity ^0.8.20;

import {IERC20} from "@openzeppelin/contracts/token/ERC20/IERC20.sol";
import {ReentrancyGuard} from "@openzeppelin/contracts/utils/ReentrancyGuard.sol";
import {IAllowanceTransfer} from "permit2/interfaces/IAllowanceTransfer.sol";
import {AccessControl} from "@openzeppelin/contracts/access/AccessControl.sol";
import {SafeERC20} from "@openzeppelin/contracts/token/ERC20/utils/SafeERC20.sol";

import {IGeniusVault} from "./interfaces/IGeniusVault.sol";
import {GeniusErrors} from "./libs/GeniusErrors.sol";
import {IGeniusExecutor} from "./interfaces/IGeniusExecutor.sol";

/**
 * @title GeniusExecutor
 * @author @altloot, @samuel_vdu
 *
 * @notice The GeniusExecutor contract allows for the aggregation of multiple calls
 *         in a single transaction, as well as facilitating interactions with the GeniusVault contract.
 */
contract GeniusExecutor is IGeniusExecutor, ReentrancyGuard, AccessControl {
    using SafeERC20 for IERC20;

    // ╔═══════════════════════════════════════════════════════════╗
    // ║                        IMMUTABLES                         ║
    // ╚═══════════════════════════════════════════════════════════╝

    bytes32 public constant ORCHESTRATOR_ROLE = keccak256("ORCHESTRATOR_ROLE");

    IAllowanceTransfer public immutable override PERMIT2;
    IERC20 public immutable override STABLECOIN;
    IGeniusVault public immutable VAULT;

    // ╔═══════════════════════════════════════════════════════════╗
    // ║                         VARIABLES                         ║
    // ╚═══════════════════════════════════════════════════════════╝

    mapping(address => uint256) private allowedTargets;

    // ╔═══════════════════════════════════════════════════════════╗
    // ║                        CONSTRUCTOR                        ║
    // ╚═══════════════════════════════════════════════════════════╝

    constructor(
        address permit2,
        address vault,
        address admin,
        address[] memory routers
    ) {
        PERMIT2 = IAllowanceTransfer(permit2);
        VAULT = IGeniusVault(vault);
        STABLECOIN = IERC20(VAULT.STABLECOIN());

        _grantRole(DEFAULT_ADMIN_ROLE, admin);

        uint256 length = routers.length;
        for (uint256 i = 0; i < length; ) {
            address router = routers[i];
            if (router == address(0)) revert GeniusErrors.InvalidRouter(router);
            setAllowedTarget(router, true);

            unchecked {
                ++i;
            }
        }
    }

    // ╔═══════════════════════════════════════════════════════════╗
    // ║                        MODIFIERS                          ║
    // ╚═══════════════════════════════════════════════════════════╝

    modifier onlyAdmin() {
        if (!hasRole(DEFAULT_ADMIN_ROLE, msg.sender))
            revert GeniusErrors.IsNotAdmin();
        _;
    }

    modifier onlyOrchestrator() {
        if (!hasRole(ORCHESTRATOR_ROLE, msg.sender))
            revert GeniusErrors.IsNotOrchestrator();
        _;
    }

    // ╔═══════════════════════════════════════════════════════════╗
    // ║                AGGREGATED SWAP FUNCTIONS                  ║
    // ╚═══════════════════════════════════════════════════════════╝

    /**
     * @dev See {IGeniusExecutor-aggregateWithPermit2}.
     */
    function aggregateWithPermit2(
        address[] calldata targets,
        bytes[] calldata data,
        uint256[] calldata values,
        IAllowanceTransfer.PermitBatch calldata permitBatch,
        bytes calldata signature,
        address owner
<<<<<<< HEAD
    ) external payable override onlyOrchestrator nonReentrant {
=======
    ) external override payable nonReentrant {
>>>>>>> 797f2e03
        _checkNative(_sum(values));
        _checkTargets(targets, permitBatch.details, owner);

        if (msg.sender != owner) {
            if (!hasRole(ORCHESTRATOR_ROLE, msg.sender)) {
                revert GeniusErrors.IsNotOrchestrator();
            }
        }

        _permitAndBatchTransfer(permitBatch, signature, owner);
        _batchExecution(targets, data, values);

        _sweepERC20s(permitBatch, owner);

        if (msg.value > 0) _sweepNative(msg.sender);
    }

    /**
     * @dev See {IGeniusExecutor-aggregate}.
     */
    function aggregate(
        address[] calldata targets,
        bytes[] calldata data,
        uint256[] calldata values
    ) external payable override nonReentrant {
        IAllowanceTransfer.PermitDetails[]
            memory emptyPermitDetails = new IAllowanceTransfer.PermitDetails[](
                0
            );
        _checkTargets(targets, emptyPermitDetails, msg.sender);
        _checkNative(_sum(values));

        _batchExecution(targets, data, values);
        if (msg.value > 0) _sweepNative(msg.sender);
    }

    // ╔═══════════════════════════════════════════════════════════╗
    // ║                MULTICHAIN SWAP FUNCTIONS                  ║
    // ╚═══════════════════════════════════════════════════════════╝

    /**
     * @dev See {IGeniusExecutor-tokenSwapAndDeposit}.
     */
    function tokenSwapAndDeposit(
        bytes32 seed,
        address target,
        bytes calldata data,
        IAllowanceTransfer.PermitBatch calldata permitBatch,
        bytes calldata signature,
        address owner,
        uint32 destChainId,
        uint32 fillDeadline,
        uint256 fee,
<<<<<<< HEAD
        bytes32 receiver,
        uint256 minAmountOut,
        bytes32 tokenOut
    ) external override onlyOrchestrator nonReentrant {
        if (permitBatch.details.length != 1)
            revert GeniusErrors.InvalidPermitBatchLength();
=======
        bytes32 receiver
    ) external override nonReentrant {
        if (permitBatch.details.length != 1) revert GeniusErrors.InvalidPermitBatchLength();
>>>>>>> 797f2e03

        address[] memory targets = new address[](1);
        targets[0] = target;
        _checkTargets(targets, permitBatch.details, owner);

        if (msg.sender != owner) {
            if (!hasRole(ORCHESTRATOR_ROLE, msg.sender)) {
                revert GeniusErrors.IsNotOrchestrator();
            }
        }

        _permitAndBatchTransfer(permitBatch, signature, owner);

        if (
            !IERC20(permitBatch.details[0].token).approve(
                target,
                permitBatch.details[0].amount
            )
        )
            revert GeniusErrors.ApprovalFailure(
                permitBatch.details[0].token,
                permitBatch.details[0].amount
            );

        uint256 _initStableValue = STABLECOIN.balanceOf(address(this));

        (bool _success, ) = target.call{value: 0}(data);
        if (!_success) revert GeniusErrors.ExternalCallFailed(target, 0);

        uint256 _postStableValue = STABLECOIN.balanceOf(address(this));
        uint256 _depositAmount = _postStableValue > _initStableValue
            ? _postStableValue - _initStableValue
            : 0;

        if (_depositAmount == 0)
            revert GeniusErrors.UnexpectedBalanceChange(
                address(STABLECOIN),
                _initStableValue,
                _postStableValue
            );

        if (!STABLECOIN.approve(address(VAULT), _depositAmount))
            revert GeniusErrors.ApprovalFailure(
                address(STABLECOIN),
                _depositAmount
            );

        VAULT.addLiquiditySwap(
            seed,
            owner,
            receiver,
            address(STABLECOIN),
            tokenOut,
            _depositAmount,
            minAmountOut,
            destChainId,
            fillDeadline,
            fee
        );

        _sweepERC20s(permitBatch, owner);
    }

    /**
     * @dev See {IGeniusExecutor-multiSwapAndDeposit}.
     */
    function multiSwapAndDeposit(
        bytes32 seed,
        address[] calldata targets,
        bytes[] calldata data,
        uint256[] calldata values,
        IAllowanceTransfer.PermitBatch calldata permitBatch,
        bytes calldata signature,
        address owner,
        uint32 destChainId,
        uint32 fillDeadline,
        uint256 fee,
<<<<<<< HEAD
        bytes32 receiver,
        uint256 minAmountOut,
        bytes32 tokenOut
    ) external payable override onlyOrchestrator nonReentrant {
=======
        bytes32 receiver
    ) external payable override nonReentrant {
>>>>>>> 797f2e03
        if (targets.length != data.length || data.length != values.length)
            revert GeniusErrors.ArrayLengthsMismatch();

        _checkNative(_sum(values));
        _checkTargets(targets, permitBatch.details, owner);

        if (msg.sender != owner) {
            if (!hasRole(ORCHESTRATOR_ROLE, msg.sender)) {
                revert GeniusErrors.IsNotOrchestrator();
            }
        }

        uint256 _initStableValue = STABLECOIN.balanceOf(address(this));

        _permitAndBatchTransfer(permitBatch, signature, owner);
        _batchExecution(targets, data, values);

        uint256 _postStableValue = STABLECOIN.balanceOf(address(this));
        uint256 _depositAmount = _postStableValue > _initStableValue
            ? _postStableValue - _initStableValue
            : 0;

        if (_depositAmount == 0)
            revert GeniusErrors.UnexpectedBalanceChange(
                address(STABLECOIN),
                _initStableValue,
                _postStableValue
            );

        if (!STABLECOIN.approve(address(VAULT), _depositAmount))
            revert GeniusErrors.ApprovalFailure(
                address(STABLECOIN),
                _depositAmount
            );

        VAULT.addLiquiditySwap(
            seed,
            owner,
            receiver,
            address(STABLECOIN),
            tokenOut,
            _depositAmount,
            minAmountOut,
            destChainId,
            fillDeadline,
            fee
        );

        _sweepERC20s(permitBatch, owner);
        if (msg.value > 0) _sweepNative(msg.sender);
    }

    /**
     * @dev See {IGeniusExecutor-nativeSwapAndDeposit}.
     */
    function nativeSwapAndDeposit(
        bytes32 seed,
        address target,
        bytes calldata data,
        uint256 value,
        uint32 destChainId,
        uint32 fillDeadline,
        uint256 fee,
        bytes32 receiver,
        uint256 minAmountOut,
        bytes32 tokenOut
    ) external payable override {
        IAllowanceTransfer.PermitDetails[]
            memory emptyPermitDetails = new IAllowanceTransfer.PermitDetails[](
                0
            );
        address[] memory targets = new address[](1);
        targets[0] = target;

        _checkNative(value);
        _checkTargets(targets, emptyPermitDetails, msg.sender);

        uint256 _initStableValue = STABLECOIN.balanceOf(address(this));
        (bool _success, ) = target.call{value: value}(data);

        if (!_success) revert GeniusErrors.ExternalCallFailed(target, 0);

        uint256 _postStableValue = STABLECOIN.balanceOf(address(this));
        uint256 _depositAmount = _postStableValue > _initStableValue
            ? _postStableValue - _initStableValue
            : 0;

        if (_depositAmount == 0)
            revert GeniusErrors.UnexpectedBalanceChange(
                address(STABLECOIN),
                _initStableValue,
                _postStableValue
            );
        if (!STABLECOIN.approve(address(VAULT), _depositAmount))
            revert GeniusErrors.ApprovalFailure(
                address(STABLECOIN),
                _depositAmount
            );

        VAULT.addLiquiditySwap(
            seed,
            msg.sender,
            receiver,
            address(STABLECOIN),
            tokenOut,
            _depositAmount,
            minAmountOut,
            destChainId,
            fillDeadline,
            fee
        );

        if (msg.value > 0) _sweepNative(msg.sender);
    }

    // ╔═══════════════════════════════════════════════════════════╗
    // ║                     STAKING FUNCTIONS                     ║
    // ╚═══════════════════════════════════════════════════════════╝

    /**
     * @dev See {IGeniusExecutor-depositToVault}.
     */
    function depositToVault(
        IAllowanceTransfer.PermitBatch calldata permitBatch,
        bytes calldata signature,
        address owner
    ) external override onlyOrchestrator nonReentrant {
        if (permitBatch.details.length != 1)
            revert GeniusErrors.ArrayLengthsMismatch();
        if (permitBatch.details[0].token != address(STABLECOIN)) {
            revert GeniusErrors.InvalidToken(permitBatch.details[0].token);
        }

        _permitAndBatchTransfer(permitBatch, signature, owner);
        _approveVault(permitBatch.details[0].amount);
        _depositToVault(owner, permitBatch.details[0].amount);
    }

    /**
     * @dev See {IGeniusExecutor-withdrawFromVault}.
     */
    function withdrawFromVault(
        IAllowanceTransfer.PermitBatch calldata permitBatch,
        bytes calldata signature,
        address owner
    ) external override onlyOrchestrator nonReentrant {
        if (permitBatch.details[0].token != address(VAULT)) {
            revert GeniusErrors.InvalidToken(permitBatch.details[0].token);
        }

        uint256 _initStableValue = STABLECOIN.balanceOf(address(this));

        _permitAndBatchTransfer(permitBatch, signature, owner);
        _withdrawFromVault(owner, permitBatch.details[0].amount);

        uint256 _residBalance = STABLECOIN.balanceOf(address(this)) -
            _initStableValue;

        if (_residBalance > 0)
            revert GeniusErrors.ResidualBalance(_residBalance);
    }

    // ╔═══════════════════════════════════════════════════════════╗
    // ║                      ADMIN FUNCTIONS                      ║
    // ╚═══════════════════════════════════════════════════════════╝

    /**
     * @dev See {IGeniusExecutor-setAllowedTarget}.
     */
    function setAllowedTarget(
        address target,
        bool isAllowed
    ) public override onlyAdmin {
        allowedTargets[target] = isAllowed ? 1 : 0;
        emit AllowedTarget(target, isAllowed);
    }

    // ╔═══════════════════════════════════════════════════════════╗
    // ║                   INTERNAL FUNCTIONS                      ║
    // ╚═══════════════════════════════════════════════════════════╝

    /**
     * @dev Transfers ERC20 tokens to a specified address.
     * @param token The address of the token to be transferred.
     * @param to The address to which the tokens will be transferred.
     * @param amount The amount of tokens to be transferred.
     */
    function _transferERC20(
        address token,
        address to,
        uint256 amount
    ) internal {
        IERC20(token).safeTransfer(to, amount);
    }

    /**
     * @dev Checks if the targets are allowed to be called.
     * @param targets The addresses of the targets to be checked.
     * @param tokenDetails The details of the tokens to be checked.
     * @param owner The address of the owner of the tokens.
     */
    function _checkTargets(
        address[] memory targets,
        IAllowanceTransfer.PermitDetails[] memory tokenDetails,
        address owner
    ) internal view {
        uint256 targetsLength = targets.length;
        uint256 tokenDetailsLength = tokenDetails.length;

        for (uint256 i; i < targetsLength; ) {
            address target = targets[i];

            if (
                allowedTargets[target] == 0 &&
                target != owner &&
                target != address(STABLECOIN)
            ) {
                if (tokenDetailsLength == 0) {
                    revert GeniusErrors.InvalidTarget(target);
                }

                uint256 isValid;
                for (uint256 j; j < tokenDetailsLength; ) {
                    if (target == tokenDetails[j].token) {
                        isValid = 1;
                        break;
                    }

                    unchecked {
                        ++j;
                    }
                }
                if (isValid == 0) {
                    revert GeniusErrors.InvalidTarget(target);
                }
            }

            unchecked {
                ++i;
            }
        }
    }

    /**
     * @dev Checks if the amount of native tokens sent is correct.
     * @param amount The amount of native tokens expected.
     */
    function _checkNative(uint256 amount) internal {
        if (msg.value != amount)
            revert GeniusErrors.InvalidNativeAmount(amount);
    }

    /**
     * @dev Sums the amounts in an array.
     * @param amounts The array of amounts to be summed.
     */
    function _sum(
        uint256[] calldata amounts
    ) internal pure returns (uint256 total) {
        for (uint i; i < amounts.length; ) {
            total += amounts[i];

            unchecked {
                i++;
            }
        }
    }

    /**
     * @dev Sweeps ERC20 tokens to the owner.
     * @param permitBatch The permit batch details.
     * @param owner The address of the owner of the tokens.
     */
    function _sweepERC20s(
        IAllowanceTransfer.PermitBatch calldata permitBatch,
        address owner
    ) internal {
        for (uint i; i < permitBatch.details.length; ) {
            IERC20 token = IERC20(permitBatch.details[i].token);
            uint256 balance = token.balanceOf(address(this));
            if (balance > 0) {
                uint256 _delta = balance > permitBatch.details[i].amount
                    ? balance - permitBatch.details[i].amount
                    : 0;

                if (_delta > 0) {
                    if (!token.transfer(owner, _delta))
                        revert GeniusErrors.TransferFailed(
                            address(token),
                            _delta
                        );
                }
            }

            unchecked {
                i++;
            }
        }
    }

    /**
     * @dev Sweeps native tokens to the receiver.
     * @param receiver The address of the receiver of the native tokens.
     */
    function _sweepNative(address receiver) internal {
        uint256 _balance = address(this).balance;

        if (_balance > 0) {
            if (!payable(receiver).send(_balance))
                revert GeniusErrors.TransferFailed(
                    address(0),
                    address(this).balance
                );
        }
    }

    /**
     * @dev Permits and transfers tokens from the owner to the contract.
     * @param permitBatch The permit batch details.
     * @param signature The signature of the permit.
     * @param owner The address of the owner of the tokens.
     */
    function _permitAndBatchTransfer(
        IAllowanceTransfer.PermitBatch calldata permitBatch,
        bytes calldata signature,
        address owner
    ) private {
        if (permitBatch.spender != address(this)) {
            revert GeniusErrors.InvalidSpender();
        }
        PERMIT2.permit(owner, permitBatch, signature);

        IAllowanceTransfer.AllowanceTransferDetails[]
            memory transferDetails = new IAllowanceTransfer.AllowanceTransferDetails[](
                permitBatch.details.length
            );
        for (uint i; i < permitBatch.details.length; ) {
            transferDetails[i] = IAllowanceTransfer.AllowanceTransferDetails({
                from: owner,
                to: address(this),
                amount: permitBatch.details[i].amount,
                token: permitBatch.details[i].token
            });

            unchecked {
                i++;
            }
        }

        PERMIT2.transferFrom(transferDetails);
    }

    /**
     * @dev Executes a batch of calls.
     * @param targets The addresses of the targets to be called.
     * @param data The calldata to be used when executing the calls.
     * @param values The values to be sent with the calls.
     */
    function _batchExecution(
        address[] calldata targets,
        bytes[] calldata data,
        uint256[] calldata values
    ) private {
        for (uint i; i < targets.length; ) {
            (bool _success, ) = targets[i].call{value: values[i]}(data[i]);
            if (!_success)
                revert GeniusErrors.ExternalCallFailed(targets[i], i);

            unchecked {
                i++;
            }
        }
    }

    /**
     * @dev Approves the routers to spend the tokens.
     * @param routers The addresses of the routers to be approved.
     * @param permitBatch The permit batch details.
     */
    function _approveRouters(
        address[] calldata routers,
        IAllowanceTransfer.PermitBatch calldata permitBatch
    ) private {
        for (uint i; i < permitBatch.details.length; ) {
            IERC20 tokenToApprove = IERC20(permitBatch.details[i].token);
            uint256 amountToApprove = permitBatch.details[i].amount;

            if (!tokenToApprove.approve(routers[i], amountToApprove))
                revert GeniusErrors.ApprovalFailure(
                    permitBatch.details[i].token,
                    amountToApprove
                );

            unchecked {
                i++;
            }
        }
    }

    /**
     * @dev Approves the vault to spend the tokens.
     * @param amount The amount of tokens to be approved.
     */
    function _approveVault(uint256 amount) private {
        if (!STABLECOIN.approve(address(VAULT), amount))
            revert GeniusErrors.ApprovalFailure(address(STABLECOIN), amount);
    }

    /**
     * @dev Deposits tokens to the vault.
     * @param receiver The address of the receiver of the tokens.
     * @param amount The amount of tokens to be deposited.
     */
    function _depositToVault(address receiver, uint256 amount) private {
        VAULT.stakeDeposit(amount, receiver);
    }

    /**
     * @dev Withdraws tokens from the vault.
     * @param receiver The address of the receiver of the tokens.
     * @param amount The amount of tokens to be withdrawn.
     */
    function _withdrawFromVault(address receiver, uint256 amount) private {
        VAULT.stakeWithdraw(amount, receiver, address(this));
    }

    /**
     * @dev Fallback function to prevent native tokens from being sent directly.
     */
    receive() external payable {
        revert("Native tokens not accepted directly");
    }
}<|MERGE_RESOLUTION|>--- conflicted
+++ resolved
@@ -95,11 +95,7 @@
         IAllowanceTransfer.PermitBatch calldata permitBatch,
         bytes calldata signature,
         address owner
-<<<<<<< HEAD
     ) external payable override onlyOrchestrator nonReentrant {
-=======
-    ) external override payable nonReentrant {
->>>>>>> 797f2e03
         _checkNative(_sum(values));
         _checkTargets(targets, permitBatch.details, owner);
 
@@ -153,18 +149,12 @@
         uint32 destChainId,
         uint32 fillDeadline,
         uint256 fee,
-<<<<<<< HEAD
         bytes32 receiver,
         uint256 minAmountOut,
         bytes32 tokenOut
     ) external override onlyOrchestrator nonReentrant {
         if (permitBatch.details.length != 1)
             revert GeniusErrors.InvalidPermitBatchLength();
-=======
-        bytes32 receiver
-    ) external override nonReentrant {
-        if (permitBatch.details.length != 1) revert GeniusErrors.InvalidPermitBatchLength();
->>>>>>> 797f2e03
 
         address[] memory targets = new address[](1);
         targets[0] = target;
@@ -242,15 +232,10 @@
         uint32 destChainId,
         uint32 fillDeadline,
         uint256 fee,
-<<<<<<< HEAD
         bytes32 receiver,
         uint256 minAmountOut,
         bytes32 tokenOut
-    ) external payable override onlyOrchestrator nonReentrant {
-=======
-        bytes32 receiver
     ) external payable override nonReentrant {
->>>>>>> 797f2e03
         if (targets.length != data.length || data.length != values.length)
             revert GeniusErrors.ArrayLengthsMismatch();
 
