// SPDX-License-Identifier: MIT
pragma solidity ^0.8.20;

import {IERC20} from "@openzeppelin/contracts/token/ERC20/IERC20.sol";
import {IAllowanceTransfer} from "permit2/interfaces/IAllowanceTransfer.sol";
import {Pausable} from "@openzeppelin/contracts/utils/Pausable.sol";

import {Orchestrable, Ownable} from "./access/Orchestrable.sol";
import {Executable} from "./access/Executable.sol";
import {GeniusErrors} from "./libs/GeniusErrors.sol";
import {IGeniusPool} from "./interfaces/IGeniusPool.sol";

contract GeniusPool is IGeniusPool, Orchestrable, Executable, Pausable {


    // Use order hashing so no need to store order
    enum OrderStatus {
        Unexistant,
        Created,
        Filled,
        Reverted
    }

    struct Order {
        uint256 amountIn;
        uint32 orderId;
        address trader;
        uint16 srcChainId;
        uint16 destChainId;
        uint32 fillDeadline; 
        address tokenIn;
    }

    // =============================================================
    //                          IMMUTABLES
    // =============================================================

    IERC20 public immutable override STABLECOIN;

    address public override VAULT;

    // =============================================================
    //                          VARIABLES
    // =============================================================

    uint256 public override initialized; // Flag to check if the contract has been initialized

<<<<<<< HEAD
    uint256 public totalStakedAssets; // The total amount of stablecoin assets made available to the pool through user deposits
    uint256 public rebalanceThreshold = 75; // The maximum % of deviation from totalStakedAssets before blocking trades

    uint32 public totalOrders;
    mapping(bytes32 => OrderStatus) public orderStatus;

    // =============================================================
    //                          EVENTS
    // =============================================================

    /**
     * @dev Emitted when a trader stakes their funds in the GeniusPool contract.
     * @param trader The address of the trader who is staking their funds.
     * @param amountDeposited The amount of funds being deposited by the trader.
     * @param newTotalDeposits The new total amount of funds deposited in the GeniusPool contract after the stake.
     */
    event Stake(
        address indexed trader,
        uint256 amountDeposited,
        uint256 newTotalDeposits
    );

    /**
     * @dev Emitted when a trader unstakes their funds from the GeniusPool contract.
     * @param trader The address of the trader who unstaked their funds.
     * @param amountWithdrawn The amount of funds that were withdrawn by the trader.
     * @param newTotalDeposits The new total amount of deposits in the GeniusPool contract after the withdrawal.
     */
    event Unstake(
        address indexed trader,
        uint256 amountWithdrawn,
        uint256 newTotalDeposits
    );

    /**
     * @dev Emitted when a swap deposit is made.
     */
    event SwapDeposit(
        uint32 indexed orderId,
        address indexed trader,
        address tokenIn,
        uint256 amountIn,
        uint16 srcChainId,
        uint16 indexed destChainId,
        uint32 fillDeadline
    );

    /**
     * @dev Emitted when a swap withdrawal occurs.
     */
    event SwapWithdrawal(
        uint32 indexed orderId,
        address indexed trader,
        address tokenOut,
        uint256 amountOut,
        uint16 indexed srcChainId,
        uint16 destChainId,
        uint32 fillDeadline
    );

    event OrderFilled(
        uint32 indexed orderId,
        address indexed trader,
        address tokenIn,
        uint256 amountIn,
        uint16 srcChainId,
        uint16 indexed destChainId,
        uint32 fillDeadline
    );

    event OrderReverted(
        uint32 indexed orderId,
        address indexed trader,
        address tokenIn,
        uint256 amountIn,
        uint16 srcChainId,
        uint16 indexed destChainId,
        uint32 fillDeadline
    );

    /**
     * @dev Emitted when funds are bridged to another chain.
     * @param amount The amount of funds being bridged.
     * @param chainId The ID of the chain where the funds are being bridged to.
     */
    event BridgeFunds(
        uint256 amount,
        uint16 chainId
    );
=======
    uint256 public override totalStakedAssets; // The total amount of stablecoin assets made available to the pool through user deposits
    uint256 public override rebalanceThreshold = 75; // The maximum % of deviation from totalStakedAssets before blocking trades
>>>>>>> eda20e9b

    // =============================================================
    //                          CONSTRUCTOR
    // =============================================================

    constructor(
        address stablecoin,
        address owner
    ) Ownable(owner) {
        if (stablecoin == address(0)) revert GeniusErrors.InvalidToken(stablecoin);
        if (owner == address(0)) revert GeniusErrors.InvalidOwner();

        STABLECOIN = IERC20(stablecoin);

        initialized = 0;
        _pause();
    }

    // =============================================================
    //                          MODIFIERS
    // =============================================================

    modifier whenReady() {
        if (initialized == 0) revert GeniusErrors.NotInitialized();
        _requireNotPaused();
        _;
    }

    /**
     * @dev See {IGeniusPool-initialize}.
     */
    function initialize(address vaultAddress, address executor) external onlyOwner {
        if (initialized == 1) revert GeniusErrors.Initialized();
        VAULT = vaultAddress;
        _initializeExecutor(payable(executor));

        initialized = 1;
        _unpause();
    }

    /**
     * @dev See {IGeniusPool-totalAssets}.
     */
    function totalAssets() public view returns (uint256) {
        return STABLECOIN.balanceOf(address(this));
    }

    /**
     * @dev See {IGeniusPool-minAssetBalance}.
     */
    function minAssetBalance() public view returns (uint256) {
        uint256 reduction = totalStakedAssets > 0 ? (totalStakedAssets * rebalanceThreshold) / 100 : 0;
        return totalStakedAssets > reduction ? totalStakedAssets - reduction : 0;
    }

    /**
     * @dev See {IGeniusPool-availableAssets}.
     */
    function availableAssets() public view returns (uint256) {
        uint256 _totalAssets = totalAssets();
        uint256 _neededLiquidity = minAssetBalance();

        return _availableAssets(_totalAssets, _neededLiquidity);
    }

    /**
     * @dev See {IGeniusPool-removeBridgeLiquidity}.
     */
    function removeBridgeLiquidity(
        uint256 amountIn,
        uint16 dstChainId,
        address[] memory targets,
        uint256[] calldata values,
        bytes[] memory data
    ) public payable onlyOrchestrator whenReady {
        uint256 totalAssetsBeforeTransfer = totalAssets();
        uint256 neededLiquidty_ = minAssetBalance();

        _isAmountValid(amountIn, _availableAssets(totalAssetsBeforeTransfer, neededLiquidty_));
        _checkNative(_sum(values));

        if (!_isBalanceWithinThreshold(totalAssetsBeforeTransfer - amountIn)) revert GeniusErrors.ThresholdWouldExceed(
            neededLiquidty_,
            totalAssetsBeforeTransfer - amountIn
        );

        _batchExecution(targets, data, values);

        uint256 _stableDelta = totalAssetsBeforeTransfer - totalAssets();

        if (_stableDelta != amountIn) revert GeniusErrors.AmountInAndDeltaMismatch(amountIn, _stableDelta);

        emit BridgeFunds(
            amountIn,
            dstChainId
        );
    }

    /**
<<<<<<< HEAD
     * @notice Deposits tokens into the vault
     * @notice Emits a SwapDeposit event with the trader's address, the token address, and the amount of tokens swapped.
=======
     * @dev See {IGeniusPool-addLiquiditySwap}.
>>>>>>> eda20e9b
     */
    function addLiquiditySwap(
            address trader,
            address tokenIn,
            uint256 amountIn,
            uint16 destChainId,
            uint32 fillDeadline
        ) external onlyExecutor whenReady {
        if (trader == address(0)) revert GeniusErrors.InvalidTrader();
        if (amountIn == 0) revert GeniusErrors.InvalidAmount();
        if (tokenIn != address(STABLECOIN)) revert GeniusErrors.InvalidToken(tokenIn);
        if (destChainId == _currentChainId()) revert GeniusErrors.InvalidDestChainId(destChainId);
        if (fillDeadline <= _currentTimeStamp()) revert GeniusErrors.DeadlinePassed(fillDeadline);

        Order memory order = Order({
            trader: trader,
            amountIn: amountIn,
            orderId: totalOrders++,
            srcChainId: uint16(_currentChainId()),
            destChainId: destChainId,
            fillDeadline: fillDeadline,
            tokenIn: tokenIn
        });
        bytes32 orderHash_ = orderHash(order);
        if (orderStatus[orderHash_] != OrderStatus.Unexistant) revert GeniusErrors.InvalidOrderStatus();

        _transferERC20From(address(STABLECOIN), msg.sender, address(this), order.amountIn);

        orderStatus[orderHash_] = OrderStatus.Created;        

        emit SwapDeposit(
            order.orderId,
            order.trader,
            order.tokenIn,
            order.amountIn,
            order.srcChainId,
            order.destChainId,
            order.fillDeadline
        );
    }

    /**
<<<<<<< HEAD
     * @dev Removes liquidity from the GeniusPool contract by swapping stablecoins for the specified amount.
     *      Only the orchestrator can call this function.
=======
     * @dev See {IGeniusPool-removeLiquiditySwap}.
>>>>>>> eda20e9b
     */
    function removeLiquiditySwap(
        Order memory order
    ) external onlyExecutor whenReady {
<<<<<<< HEAD
        bytes32 orderHash_ = orderHash(order);
        if (orderStatus[orderHash_] != OrderStatus.Unexistant) revert GeniusErrors.OrderAlreadyFilled(orderHash_);
        if (order.destChainId != _currentChainId()) revert GeniusErrors.InvalidDestChainId(order.destChainId);     
        if (order.fillDeadline < _currentTimeStamp()) revert GeniusErrors.DeadlinePassed(order.fillDeadline); 
        if (order.srcChainId == _currentChainId()) revert GeniusErrors.InvalidSourceChainId(order.srcChainId);


        // Gas saving
=======
>>>>>>> eda20e9b
        uint256 _totalAssets = totalAssets();
        uint256 _neededLiquidity = minAssetBalance();

        _isAmountValid(order.amountIn, _availableAssets(_totalAssets, _neededLiquidity));

        if (order.trader == address(0)) revert GeniusErrors.InvalidTrader();
        if (!_isBalanceWithinThreshold(_totalAssets - order.amountIn)) revert GeniusErrors.ThresholdWouldExceed(
            _neededLiquidity,
            _totalAssets - order.amountIn
        );

<<<<<<< HEAD
        orderStatus[orderHash_] = OrderStatus.Filled;

        _transferERC20(address(STABLECOIN), msg.sender, order.amountIn);
        
        emit SwapWithdrawal(
            order.orderId,
            order.trader,
            address(STABLECOIN),
            order.amountIn,
            order.srcChainId,
            order.destChainId,
            order.fillDeadline
        );
=======
        _transferERC20(address(STABLECOIN), msg.sender, amount);

        emit SwapWithdrawal(trader, amount);
>>>>>>> eda20e9b
    }

    /**
     * @dev See {IGeniusPool-removeRewardLiquidity}.
     */
    function removeRewardLiquidity(uint256 amount) external onlyOrchestrator whenReady {
        uint256 _totalAssets = totalAssets();
        uint256 _neededLiquidity = minAssetBalance();

        _isAmountValid(amount, _availableAssets(_totalAssets, _neededLiquidity));

        if (!_isBalanceWithinThreshold(_totalAssets - amount)) revert GeniusErrors.ThresholdWouldExceed(
            _neededLiquidity,
            _totalAssets - amount
        );

        _transferERC20(address(STABLECOIN), msg.sender, amount);
    }

    /**
     * @dev See {IGeniusPool-stakeLiquidity}.
     */
    function stakeLiquidity(address trader, uint256 amount) external whenReady {
        if (msg.sender != VAULT) revert GeniusErrors.IsNotVault();
        if (amount == 0) revert GeniusErrors.InvalidAmount();

        _transferERC20From(address(STABLECOIN), msg.sender, address(this), amount);

        _updateStakedBalance(amount, 1);

        emit Stake(
            trader,
            amount,
            amount
        );
    }

    /**
<<<<<<< HEAD
     * @dev Removes staked liquidity from the GeniusPool contract.
     * @param trader The address of the trader who wants to remove liquidity.
     * @param amount The amount of liquidity to be removed.
=======
     * @dev See {IGeniusPool-removeStakedLiquidity}.
>>>>>>> eda20e9b
     */
    function removeStakedLiquidity(address trader, uint256 amount) external whenReady {
        if (msg.sender != VAULT) revert GeniusErrors.IsNotVault();
        if (trader == address(0)) revert GeniusErrors.InvalidTrader();

        if (amount == 0) revert GeniusErrors.InvalidAmount();
        if (amount > totalAssets()) revert GeniusErrors.InvalidAmount();
        if (amount > totalStakedAssets) revert GeniusErrors.InsufficientBalance(
            address(STABLECOIN),
            amount,
            totalStakedAssets
        );

        _transferERC20(address(STABLECOIN), msg.sender, amount);

        _updateStakedBalance(amount, 0);

        emit Unstake(
            trader,
            amount,
            amount
        );
    }

<<<<<<< HEAD
    function setOrderAsFilled(Order memory order) external onlyOrchestrator whenReady {
        bytes32 orderHash_ = orderHash(order);

        if (orderStatus[orderHash_] != OrderStatus.Created) revert GeniusErrors.InvalidOrderStatus();
        if (order.srcChainId != _currentChainId()) revert GeniusErrors.InvalidSourceChainId(order.srcChainId);

        orderStatus[orderHash_] = OrderStatus.Filled;

        emit OrderFilled(
            order.orderId,
            order.trader,
            order.tokenIn,
            order.amountIn,
            order.srcChainId,
            order.destChainId,
            order.fillDeadline
        );
    }

    function revertOrder(
        Order calldata order, 
        address[] calldata targets,
        bytes[] calldata data,
        uint256[] calldata values
    ) external onlyOrchestrator whenReady {
        bytes32 orderHash_ = orderHash(order);
        if (orderStatus[orderHash_] != OrderStatus.Created) revert GeniusErrors.InvalidOrderStatus();
        if (order.srcChainId != _currentChainId()) revert GeniusErrors.InvalidSourceChainId(order.srcChainId);
        if (order.fillDeadline >= _currentTimeStamp()) revert GeniusErrors.DeadlineNotPassed(order.fillDeadline);

        uint256 _totalAssetsPreRevert = totalAssets();

        _batchExecution(targets, data, values);

        uint256 _totalAssetsPostRevert = totalAssets();
        uint256 _delta = _totalAssetsPreRevert - _totalAssetsPostRevert;

        if (_delta != order.amountIn) revert GeniusErrors.InvalidDelta();

        orderStatus[orderHash_] = OrderStatus.Reverted;

        emit OrderReverted(
            order.orderId,
            order.trader,
            order.tokenIn,
            order.amountIn,
            order.srcChainId,
            order.destChainId,
            order.fillDeadline
        );
    }

    // =============================================================
    //                     REBALANCE THRESHOLD
    // =============================================================

=======
>>>>>>> eda20e9b
    /**
     * @dev See {IGeniusPool-setRebalanceThreshold}.
     */
    function setRebalanceThreshold(uint256 threshold) external onlyOwner {
        rebalanceThreshold = threshold;
    }

    /**
     * @dev See {IGeniusPool-emergencyLock}.
     */
    function emergencyLock() external onlyOwner {
        _pause();
    }

    /**
     * @dev See {IGeniusPool-emergencyUnlock}.
     */
    function emergencyUnlock() external onlyOwner {
        _unpause();
    }

    /**
     * @dev See {IGeniusPool-assets}.
     */
    function assets() public view returns (uint256, uint256, uint256) {
        return (
            totalAssets(),
            availableAssets(),
            totalStakedAssets
        );
    }

    function orderHash(Order memory order) public pure returns (bytes32) {
        return keccak256(abi.encode(order));
    }

    // =============================================================
    //                     INTERNAL FUNCTIONS
    // =============================================================

    function _checkNative(uint256 amount) internal {
        if (msg.value != amount) revert GeniusErrors.InvalidNativeAmount(amount);
    }

    function _availableAssets(uint256 _totalAssets, uint256 _neededLiquidity) internal pure returns (uint256) {
        if (_totalAssets < _neededLiquidity) {
            return 0;
        }

        return _totalAssets - _neededLiquidity;
    }

    function _isAmountValid(uint256 amount_, uint256 availableAssets_) internal pure {
        if (amount_ == 0) revert GeniusErrors.InvalidAmount();

        if (amount_ > availableAssets_) revert GeniusErrors.InsufficientLiquidity(
            availableAssets_,
            amount_
        );
    }

    function _isBalanceWithinThreshold(uint256 balance) internal view returns (bool) {
        uint256 lowerBound = (totalStakedAssets * rebalanceThreshold) / 100;

        return balance >= lowerBound;
    }

    function _updateStakedBalance(uint256 amount, uint256 add) internal {
        if (add == 1) {
            totalStakedAssets += amount;
        } else {
            totalStakedAssets -= amount;
        }
    }

    function _sum(uint256[] calldata amounts) internal pure returns (uint256 total) {
        for (uint i = 0; i < amounts.length;) {
            total += amounts[i];

            unchecked { i++; }
        }
    }

    function _transferERC20(
        address token,
        address to,
        uint256 amount
    ) internal {
        IERC20(token).transfer(to, amount);
    }

    function _transferERC20From(
        address token,
        address from,
        address to,
        uint256 amount
    ) internal {
        IERC20(token).transferFrom(from, to, amount);
    }

    function _batchExecution(
        address[] memory targets,
        bytes[] memory data,
        uint256[] memory values
    ) private {
        for (uint i = 0; i < targets.length;) {
            (bool _success, ) = targets[i].call{value: values[i]}(data[i]);
            if (!_success) revert GeniusErrors.ExternalCallFailed(targets[i], i);

            unchecked { i++; }
        }
    }
<<<<<<< HEAD

    function _currentChainId() internal view returns (uint256) {
        return block.chainid;
    }

    function _currentTimeStamp() internal view returns (uint256) {
        return block.timestamp;
    }
=======
>>>>>>> eda20e9b
}<|MERGE_RESOLUTION|>--- conflicted
+++ resolved
@@ -11,6 +11,7 @@
 import {IGeniusPool} from "./interfaces/IGeniusPool.sol";
 
 contract GeniusPool is IGeniusPool, Orchestrable, Executable, Pausable {
+contract GeniusPool is Orchestrable, Executable, Pausable {
 
 
     // Use order hashing so no need to store order
@@ -45,7 +46,6 @@
 
     uint256 public override initialized; // Flag to check if the contract has been initialized
 
-<<<<<<< HEAD
     uint256 public totalStakedAssets; // The total amount of stablecoin assets made available to the pool through user deposits
     uint256 public rebalanceThreshold = 75; // The maximum % of deviation from totalStakedAssets before blocking trades
 
@@ -135,10 +135,8 @@
         uint256 amount,
         uint16 chainId
     );
-=======
     uint256 public override totalStakedAssets; // The total amount of stablecoin assets made available to the pool through user deposits
     uint256 public override rebalanceThreshold = 75; // The maximum % of deviation from totalStakedAssets before blocking trades
->>>>>>> eda20e9b
 
     // =============================================================
     //                          CONSTRUCTOR
@@ -238,12 +236,7 @@
     }
 
     /**
-<<<<<<< HEAD
-     * @notice Deposits tokens into the vault
-     * @notice Emits a SwapDeposit event with the trader's address, the token address, and the amount of tokens swapped.
-=======
      * @dev See {IGeniusPool-addLiquiditySwap}.
->>>>>>> eda20e9b
      */
     function addLiquiditySwap(
             address trader,
@@ -286,17 +279,11 @@
     }
 
     /**
-<<<<<<< HEAD
-     * @dev Removes liquidity from the GeniusPool contract by swapping stablecoins for the specified amount.
-     *      Only the orchestrator can call this function.
-=======
      * @dev See {IGeniusPool-removeLiquiditySwap}.
->>>>>>> eda20e9b
      */
     function removeLiquiditySwap(
         Order memory order
-    ) external onlyExecutor whenReady {
-<<<<<<< HEAD
+    ) external override onlyExecutor whenReady {
         bytes32 orderHash_ = orderHash(order);
         if (orderStatus[orderHash_] != OrderStatus.Unexistant) revert GeniusErrors.OrderAlreadyFilled(orderHash_);
         if (order.destChainId != _currentChainId()) revert GeniusErrors.InvalidDestChainId(order.destChainId);     
@@ -305,8 +292,6 @@
 
 
         // Gas saving
-=======
->>>>>>> eda20e9b
         uint256 _totalAssets = totalAssets();
         uint256 _neededLiquidity = minAssetBalance();
 
@@ -318,7 +303,6 @@
             _totalAssets - order.amountIn
         );
 
-<<<<<<< HEAD
         orderStatus[orderHash_] = OrderStatus.Filled;
 
         _transferERC20(address(STABLECOIN), msg.sender, order.amountIn);
@@ -332,11 +316,6 @@
             order.destChainId,
             order.fillDeadline
         );
-=======
-        _transferERC20(address(STABLECOIN), msg.sender, amount);
-
-        emit SwapWithdrawal(trader, amount);
->>>>>>> eda20e9b
     }
 
     /**
@@ -375,13 +354,7 @@
     }
 
     /**
-<<<<<<< HEAD
-     * @dev Removes staked liquidity from the GeniusPool contract.
-     * @param trader The address of the trader who wants to remove liquidity.
-     * @param amount The amount of liquidity to be removed.
-=======
      * @dev See {IGeniusPool-removeStakedLiquidity}.
->>>>>>> eda20e9b
      */
     function removeStakedLiquidity(address trader, uint256 amount) external whenReady {
         if (msg.sender != VAULT) revert GeniusErrors.IsNotVault();
@@ -406,7 +379,6 @@
         );
     }
 
-<<<<<<< HEAD
     function setOrderAsFilled(Order memory order) external onlyOrchestrator whenReady {
         bytes32 orderHash_ = orderHash(order);
 
@@ -463,8 +435,6 @@
     //                     REBALANCE THRESHOLD
     // =============================================================
 
-=======
->>>>>>> eda20e9b
     /**
      * @dev See {IGeniusPool-setRebalanceThreshold}.
      */
@@ -577,7 +547,6 @@
             unchecked { i++; }
         }
     }
-<<<<<<< HEAD
 
     function _currentChainId() internal view returns (uint256) {
         return block.chainid;
@@ -586,6 +555,4 @@
     function _currentTimeStamp() internal view returns (uint256) {
         return block.timestamp;
     }
-=======
->>>>>>> eda20e9b
 }