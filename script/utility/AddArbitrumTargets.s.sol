// SPDX-License-Identifier: UNLICENSED
pragma solidity ^0.8.13;

import {Script, console} from "forge-std/Script.sol";
import {GeniusGasTank} from "../../src/GeniusGasTank.sol";

contract AddArbitrumTargets is Script {
    bytes32 public constant ORCHESTRATOR_ROLE = keccak256("ORCHESTRATOR_ROLE");

    function run() external {
        address[] memory targets = new address[](6);
        targets[0] = 0xf332761c673b59B21fF6dfa8adA44d78c12dEF09;
        targets[1] = 0x70cBb871E8f30Fc8Ce23609E9E0Ea87B6b222F58;
        targets[2] = 0xa669e7A0D3B3E4fA48aF2De86bd4cD7126be4E13;
        targets[3] = 0x6131B5fae19EA4f9D964eAc0408E4408b66337b5;
        // Fee collection
        targets[4] = 0x5D7932C58484F90BCEf550aEf8a48b10BAFF39Dc;
        targets[5] = 0xcb1178A50a01147949c883432aee904Eb7788015;

        address[] memory orchestrators = new address[](10);
        orchestrators[0] = 0x17cC1e3AF40C88B235d9837990B8ad4D7C06F5cc;
        orchestrators[1] = 0x4102b4144e9EFb8Cb0D7dc4A3fD8E65E4A8b8fD0;
        orchestrators[2] = 0x90B29aF53D2bBb878cAe1952B773A307330393ef;
        orchestrators[3] = 0x7e5E0712c627746a918ae2015e5bfAB51c86dA26;
        orchestrators[4] = 0x5975fBa1186116168C479bb21Bb335f02D504CFB;
        orchestrators[5] = 0x17cC1e3AF40C88B235d9837990B8ad4D7C06F5cc;
        orchestrators[6] = 0x4102b4144e9EFb8Cb0D7dc4A3fD8E65E4A8b8fD0;
        orchestrators[7] = 0x90B29aF53D2bBb878cAe1952B773A307330393ef;
        orchestrators[8] = 0x7e5E0712c627746a918ae2015e5bfAB51c86dA26;
        orchestrators[9] = 0x5975fBa1186116168C479bb21Bb335f02D504CFB;

<<<<<<< HEAD
        GeniusGasTank geniusGasTank = GeniusGasTank(
            payable(0x39A32f31726950C550441EAe5bc290A6581FDEe3)
=======
        GeniusExecutor geniusExecutor = GeniusExecutor(
            payable(0x106BC0cB28E5DB0d2EA7784342c67281D6Dc9444)
>>>>>>> 148b7b8e
        );

        uint256 deployerPrivateKey = vm.envUint("DEPLOYER_PRIVATE_KEY");
        vm.startBroadcast(deployerPrivateKey);

        // Add all of the targets
        for (uint256 i; i < targets.length; i++) {
            geniusGasTank.setAllowedTarget(targets[i], true);
        }

        // Add all of the orchestrators
        for (uint256 i; i < orchestrators.length; i++) {
            if (!geniusGasTank.hasRole(ORCHESTRATOR_ROLE, orchestrators[i])) {
                geniusGasTank.grantRole(ORCHESTRATOR_ROLE, orchestrators[i]);
            } else {
                console.log("Orchestrator already added: %s", orchestrators[i]);
            }
        }

        vm.stopBroadcast();
    }
}<|MERGE_RESOLUTION|>--- conflicted
+++ resolved
@@ -29,18 +29,14 @@
         orchestrators[8] = 0x7e5E0712c627746a918ae2015e5bfAB51c86dA26;
         orchestrators[9] = 0x5975fBa1186116168C479bb21Bb335f02D504CFB;
 
-<<<<<<< HEAD
         GeniusGasTank geniusGasTank = GeniusGasTank(
             payable(0x39A32f31726950C550441EAe5bc290A6581FDEe3)
-=======
-        GeniusExecutor geniusExecutor = GeniusExecutor(
-            payable(0x106BC0cB28E5DB0d2EA7784342c67281D6Dc9444)
->>>>>>> 148b7b8e
         );
 
         uint256 deployerPrivateKey = vm.envUint("DEPLOYER_PRIVATE_KEY");
         vm.startBroadcast(deployerPrivateKey);
 
+        // Add all of the targets
         // Add all of the targets
         for (uint256 i; i < targets.length; i++) {
             geniusGasTank.setAllowedTarget(targets[i], true);
