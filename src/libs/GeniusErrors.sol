--- conflicted
+++ resolved
@@ -176,7 +176,14 @@
      */
     error ThresholdWouldExceed(uint256 threshBal, uint256 attemptedThreshBal);
 
-<<<<<<< HEAD
+    /**
+     * @dev Thrown when the delta obtained from calculating the balances 
+     * before and after arbitrary calls, doesn't match the expected amountIn.
+     * @param amountIn The expected amount.
+     * @param delta The calculated delta.
+     */
+    error AmountInAndDeltaMismatch(uint256 amountIn, uint256 delta);
+
     error OrderAlreadyFilled(bytes32 srcOrderHash);
 
     error InvalidDestChainId(uint256 chainId);
@@ -186,14 +193,4 @@
     error DeadlinePassed(uint256 deadline);
 
     error DeadlineNotPassed(uint256 deadline);
-=======
-    /**
-     * @dev Thrown when the delta obtained from calculating the balances 
-     * before and after arbitrary calls, doesn't match the expected amountIn.
-     * @param amountIn The expected amount.
-     * @param delta The calculated delta.
-     */
-    error AmountInAndDeltaMismatch(uint256 amountIn, uint256 delta);
-
->>>>>>> eda20e9b
 }